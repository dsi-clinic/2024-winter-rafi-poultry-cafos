--- conflicted
+++ resolved
@@ -195,14 +195,7 @@
 
     # TODO: the roads probably aren't working because we need to add a buffer to the roads — maybe 200m?
     roads_polygon =  get_geojson('data/geojson_to_filter_out/arcgis_North_American_Roads.geojson',df)
-<<<<<<< HEAD
-<<<<<<< HEAD
-
-=======
->>>>>>> 8d5347560fcf455e5db681c3c4c7f597d3d1f25f
-=======
-    
->>>>>>> 462f9391
+    
     # run Microsoft's preprocessing
     filtered_df = filter_by_postprocess_rule(df)
     
@@ -214,11 +207,8 @@
     filtered_df = exclude_on_location(filtered_df, parks_polygon, "parks")
     filtered_df = exclude_on_location(filtered_df, mountains_polygon, "mountains")
     filtered_df = exclude_on_location(filtered_df, roads_polygon, "roads")
-<<<<<<< HEAD
-
-
-=======
->>>>>>> 8d5347560fcf455e5db681c3c4c7f597d3d1f25f
+
+
     if ee:
         filtered_df = exclude_on_land_cover(filtered_df)
     print(
